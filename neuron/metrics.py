"""
tensorflow/keras utilities for the neuron project

If you use this code, please cite 
Dalca AV, Guttag J, Sabuncu MR
Anatomical Priors in Convolutional Networks for Unsupervised Biomedical Segmentation, 
CVPR 2018

Contact: adalca [at] csail [dot] mit [dot] edu
License: GPLv3
"""

import sys

# third party
import numpy as np
<<<<<<< HEAD
=======
import tensorflow.keras.backend as K
from tensorflow.keras import losses
>>>>>>> 9233fbb3
import tensorflow as tf
import tensorflow.keras.backend as K
from tensorflow.keras import losses

# local
from . import utils

class CategoricalCrossentropy(object):
    """
    Categorical crossentropy with optional categorical weights and spatial prior

    Adapted from weighted categorical crossentropy via wassname:
    https://gist.github.com/wassname/ce364fddfc8a025bfab4348cf5de852d

    Variables:
        weights: numpy array of shape (C,) where C is the number of classes

    Usage:
        loss = CategoricalCrossentropy().loss # or
        loss = CategoricalCrossentropy(weights=weights).loss # or
        loss = CategoricalCrossentropy(..., prior=prior).loss
        model.compile(loss=loss, optimizer='adam')
    """

    def __init__(self, weights=None, use_float16=False, vox_weights=None, crop_indices=None):
        """
        Parameters:
            vox_weights is either a numpy array the same size as y_true,
                or a string: 'y_true' or 'expy_true'
            crop_indices: indices to crop each element of the batch
                if each element is N-D (so y_true is N+1 dimensional)
                then crop_indices is a Tensor of crop ranges (indices)
                of size <= N-D. If it's < N-D, then it acts as a slice
                for the last few dimensions.
                See Also: tf.gather_nd
        """

        self.weights = weights if (weights is not None) else None
        self.use_float16 = use_float16
        self.vox_weights = vox_weights
        self.crop_indices = crop_indices

        if self.crop_indices is not None and vox_weights is not None:
            self.vox_weights = utils.batch_gather(self.vox_weights, self.crop_indices)

    def loss(self, y_true, y_pred):
        """ categorical crossentropy loss """

        if self.crop_indices is not None:
            y_true = utils.batch_gather(y_true, self.crop_indices)
            y_pred = utils.batch_gather(y_pred, self.crop_indices)

        if self.use_float16:
            y_true = K.cast(y_true, 'float16')
            y_pred = K.cast(y_pred, 'float16')

        # scale and clip probabilities
        # this should not be necessary for softmax output.
        y_pred /= K.sum(y_pred, axis=-1, keepdims=True)
        y_pred = K.clip(y_pred, K.epsilon(), 1)

        # compute log probability
        log_post = K.log(y_pred)  # likelihood

        # loss
        loss = - y_true * log_post

        # weighted loss
        if self.weights is not None:
            loss *= self.weights

        if self.vox_weights is not None:
            loss *= self.vox_weights

        # take the total loss
        # loss = K.batch_flatten(loss)
        mloss = K.mean(K.sum(K.cast(loss, 'float32'), -1))
        tf.verify_tensor_all_finite(mloss, 'Loss not finite')
        return mloss


class Dice(object):
    """
    Dice of two Tensors.

    Tensors should either be:
    - probabilitic for each label
        i.e. [batch_size, *vol_size, nb_labels], where vol_size is the size of the volume (n-dims)
        e.g. for a 2D vol, y has 4 dimensions, where each entry is a prob for that voxel
    - max_label
        i.e. [batch_size, *vol_size], where vol_size is the size of the volume (n-dims).
        e.g. for a 2D vol, y has 3 dimensions, where each entry is the max label of that voxel

    Variables:
        nb_labels: optional numpy array of shape (L,) where L is the number of labels
            if not provided, all non-background (0) labels are computed and averaged
        weights: optional numpy array of shape (L,) giving relative weights of each label
        input_type is 'prob', or 'max_label'
        dice_type is hard or soft

    Usage:
        diceloss = metrics.dice(weights=[1, 2, 3])
        model.compile(diceloss, ...)

    Test:
        import keras.utils as nd_utils
        reload(nrn_metrics)
        weights = [0.1, 0.2, 0.3, 0.4, 0.5]
        nb_labels = len(weights)
        vol_size = [10, 20]
        batch_size = 7

        dice_loss = metrics.Dice(nb_labels=nb_labels).loss
        dice = metrics.Dice(nb_labels=nb_labels).dice
        dice_wloss = metrics.Dice(nb_labels=nb_labels, weights=weights).loss

        # vectors
        lab_size = [batch_size, *vol_size]
        r = nd_utils.to_categorical(np.random.randint(0, nb_labels, lab_size), nb_labels)
        vec_1 = np.reshape(r, [*lab_size, nb_labels])
        r = nd_utils.to_categorical(np.random.randint(0, nb_labels, lab_size), nb_labels)
        vec_2 = np.reshape(r, [*lab_size, nb_labels])

        # get some standard vectors
        tf_vec_1 = tf.constant(vec_1, dtype=tf.float32)
        tf_vec_2 = tf.constant(vec_2, dtype=tf.float32)

        # compute some metrics
        res = [f(tf_vec_1, tf_vec_2) for f in [dice, dice_loss, dice_wloss]]
        res_same = [f(tf_vec_1, tf_vec_1) for f in [dice, dice_loss, dice_wloss]]

        # tf run
        init_op = tf.global_variables_initializer()
        with tf.Session() as sess:
            sess.run(init_op)
            sess.run(res)
            sess.run(res_same)
            print(res[2].eval())
            print(res_same[2].eval())
    """

    def __init__(self, nb_labels,
                 weights=None,
                 input_type='prob',
                 dice_type='soft',
                 approx_hard_max=True,
                 vox_weights=None,
                 crop_indices=None,
                 re_norm=False,
                 area_reg=0.1):  # regularization for bottom of Dice coeff
        """
        input_type is 'prob', or 'max_label'
        dice_type is hard or soft
        approx_hard_max - see note below

        Note: for hard dice, we grab the most likely label and then compute a
        one-hot encoding for each voxel with respect to possible labels. To grab the most
        likely labels, argmax() can be used, but only when Dice is used as a metric
        For a Dice *loss*, argmax is not differentiable, and so we can't use it
        Instead, we approximate the prob->one_hot translation when approx_hard_max is True.
        """

        self.nb_labels = nb_labels
        self.weights = None if weights is None else K.variable(weights)
        self.vox_weights = None if vox_weights is None else K.variable(vox_weights)
        self.input_type = input_type
        self.dice_type = dice_type
        self.approx_hard_max = approx_hard_max
        self.area_reg = area_reg
        self.crop_indices = crop_indices
        self.re_norm = re_norm

        if self.crop_indices is not None and vox_weights is not None:
            self.vox_weights = utils.batch_gather(self.vox_weights, self.crop_indices)

    def dice(self, y_true, y_pred):
        """
        compute dice for given Tensors

        """
        if self.crop_indices is not None:
            y_true = utils.batch_gather(y_true, self.crop_indices)
            y_pred = utils.batch_gather(y_pred, self.crop_indices)

        if self.input_type == 'prob':
            # We assume that y_true is probabilistic, but just in case:
            if self.re_norm:
                y_true = tf.div_no_nan(y_true, K.sum(y_true, axis=-1, keepdims=True))
            y_true = K.clip(y_true, K.epsilon(), 1)

            # make sure pred is a probability
            if self.re_norm:
                y_pred = tf.div_no_nan(y_pred, K.sum(y_pred, axis=-1, keepdims=True))
            y_pred = K.clip(y_pred, K.epsilon(), 1)

        # Prepare the volumes to operate on
        # If we're doing 'hard' Dice, then we will prepare one-hot-based matrices of size
        # [batch_size, nb_voxels, nb_labels], where for each voxel in each batch entry,
        # the entries are either 0 or 1
        if self.dice_type == 'hard':

            # if given predicted probability, transform to "hard max""
            if self.input_type == 'prob':
                if self.approx_hard_max:
                    y_pred_op = _hard_max(y_pred, axis=-1)
                    y_true_op = _hard_max(y_true, axis=-1)
                else:
                    y_pred_op = _label_to_one_hot(K.argmax(y_pred, axis=-1), self.nb_labels)
                    y_true_op = _label_to_one_hot(K.argmax(y_true, axis=-1), self.nb_labels)

            # if given predicted label, transform to one hot notation
            else:
                assert self.input_type == 'max_label'
                y_pred_op = _label_to_one_hot(y_pred, self.nb_labels)
                y_true_op = _label_to_one_hot(y_true, self.nb_labels)

        # If we're doing soft Dice, require prob output, and the data already is as we need it
        # [batch_size, nb_voxels, nb_labels]
        else:
            assert self.input_type == 'prob', "cannot do soft dice with max_label input"
            y_pred_op = y_pred
            y_true_op = y_true

        # reshape to [batch_size, nb_voxels, nb_labels]
        batch_size = K.shape(y_true)[0]
        y_pred_op = K.reshape(y_pred_op, [batch_size, -1, K.shape(y_true)[-1]])
        y_true_op = K.reshape(y_true_op, [batch_size, -1, K.shape(y_true)[-1]])

        # compute dice for each entry in batch.
        # dice will now be [batch_size, nb_labels]
        top = 2 * K.sum(y_true_op * y_pred_op, 1)
        bottom = K.sum(K.square(y_true_op), 1) + K.sum(K.square(y_pred_op), 1)
        # make sure we have no 0s on the bottom. K.epsilon()
        bottom = K.maximum(bottom, self.area_reg)
        return top / bottom

    def mean_dice(self, y_true, y_pred):
        """ weighted mean dice across all patches and labels """

        # compute dice, which will now be [batch_size, nb_labels]
        dice_metric = self.dice(y_true, y_pred)

        # weigh the entries in the dice matrix:
        if self.weights is not None:
            dice_metric *= self.weights
        if self.vox_weights is not None:
            dice_metric *= self.vox_weights

        # return one minus mean dice as loss
        mean_dice_metric = K.mean(dice_metric)
        tf.verify_tensor_all_finite(mean_dice_metric, 'metric not finite')
        return mean_dice_metric


    def loss(self, y_true, y_pred):
        """ the loss. Assumes y_pred is prob (in [0,1] and sum_row = 1) """

        # compute dice, which will now be [batch_size, nb_labels]
        dice_metric = self.dice(y_true, y_pred)

        # loss
        dice_loss = 1 - dice_metric

        # weigh the entries in the dice matrix:
        if self.weights is not None:
            dice_loss *= self.weights

        # return one minus mean dice as loss
        mean_dice_loss = K.mean(dice_loss)
        tf.verify_tensor_all_finite(mean_dice_loss, 'Loss not finite')
        return mean_dice_loss


class MeanSquaredError():
    """
    MSE with several weighting options
    """


    def __init__(self, weights=None, vox_weights=None, crop_indices=None):
        """
        Parameters:
            vox_weights is either a numpy array the same size as y_true,
                or a string: 'y_true' or 'expy_true'
            crop_indices: indices to crop each element of the batch
                if each element is N-D (so y_true is N+1 dimensional)
                then crop_indices is a Tensor of crop ranges (indices)
                of size <= N-D. If it's < N-D, then it acts as a slice
                for the last few dimensions.
                See Also: tf.gather_nd
        """
        self.weights = weights
        self.vox_weights = vox_weights
        self.crop_indices = crop_indices

        if self.crop_indices is not None and vox_weights is not None:
            self.vox_weights = utils.batch_gather(self.vox_weights, self.crop_indices)
        
    def loss(self, y_true, y_pred):

        if self.crop_indices is not None:
            y_true = utils.batch_gather(y_true, self.crop_indices)
            y_pred = utils.batch_gather(y_pred, self.crop_indices)

        ksq = K.square(y_pred - y_true)

        if self.vox_weights is not None:
            if self.vox_weights == 'y_true':
                ksq *= y_true
            elif self.vox_weights == 'expy_true':
                ksq *= tf.exp(y_true)
            else:
                ksq *= self.vox_weights

        if self.weights is not None:
            ksq *= self.weights

        return K.mean(ksq)


class Mix():
    """ a mix of several losses """

    def __init__(self, losses, loss_weights=None):
        self.losses = losses
        self.loss_wts = loss_wts
        if loss_wts is None:
            self.loss_wts = np.ones(len(loss_wts))

    def loss(self, y_true, y_pred):
        total_loss = K.variable(0)
        for idx, loss in enumerate(self.losses):
            total_loss += self.loss_weights[idx] * loss(y_true, y_pred)
        return total_loss


class WGAN_GP(object):
    """
    based on https://github.com/rarilurelo/keras_improved_wgan/blob/master/wgan_gp.py
    """

    def __init__(self, disc, batch_size=1, lambda_gp=10):
        self.disc = disc
        self.lambda_gp = lambda_gp
        self.batch_size = batch_size

    def loss(self, y_true, y_pred):

        # get the value for the true and fake images
        disc_true = self.disc(y_true)
        disc_pred = self.disc(y_pred)

        # sample a x_hat by sampling along the line between true and pred
        # z = tf.placeholder(tf.float32, shape=[None, 1])
        # shp = y_true.get_shape()[0]
        # WARNING: SHOULD REALLY BE shape=[batch_size, 1] !!!
        # self.batch_size does not work, since it's not None!!!
        alpha = K.random_uniform(shape=[K.shape(y_pred)[0], 1, 1, 1])
        diff = y_pred - y_true
        interp = y_true + alpha * diff

        # take gradient of D(x_hat)
        gradients = K.gradients(self.disc(interp), [interp])[0]
        grad_pen = K.mean(K.square(K.sqrt(K.sum(K.square(gradients), axis=1))-1))

        # compute loss
        return (K.mean(disc_pred) - K.mean(disc_true)) + self.lambda_gp * grad_pen


class Nonbg(object):
    """ UNTESTED
    class to modify output on operating only on the non-bg class

    All data is aggregated and the (passed) metric is called on flattened true and
    predicted outputs in all (true) non-bg regions

    Usage:
        loss = metrics.dice
        nonbgloss = nonbg(loss).loss
    """

    def __init__(self, metric):
        self.metric = metric

    def loss(self, y_true, y_pred):
        """ prepare a loss of the given metric/loss operating on non-bg data """
        yt = y_true #.eval()
        ytbg = np.where(yt == 0)
        y_true_fix = K.variable(yt.flat(ytbg))
        y_pred_fix = K.variable(y_pred.flat(ytbg))
        return self.metric(y_true_fix, y_pred_fix)

###############################################################################
# simple function losses
###############################################################################


def l1(y_true, y_pred):
    """ L1 metric (MAE) """
    return losses.mean_absolute_error(y_true, y_pred)


def l2(y_true, y_pred):
    """ L2 metric (MSE) """
    return losses.mean_squared_error(y_true, y_pred)


###############################################################################
# Helper Functions
###############################################################################

def _label_to_one_hot(tens, nb_labels):
    """
    Transform a label nD Tensor to a one-hot 3D Tensor. The input tensor is first
    batch-flattened, and then each batch and each voxel gets a one-hot representation
    """
    y = K.batch_flatten(tens)
    return K.one_hot(y, nb_labels)


def _hard_max(tens, axis):
    """
    we can't use the argmax function in a loss, as it's not differentiable
    We can use it in a metric, but not in a loss function
    therefore, we replace the 'hard max' operation (i.e. argmax + onehot)
    with this approximation
    """
    tensmax = K.max(tens, axis=axis, keepdims=True)
    eps_hot = K.maximum(tens - tensmax + K.epsilon(), 0)
    one_hot = eps_hot / K.epsilon()
    return one_hot<|MERGE_RESOLUTION|>--- conflicted
+++ resolved
@@ -14,11 +14,6 @@
 
 # third party
 import numpy as np
-<<<<<<< HEAD
-=======
-import tensorflow.keras.backend as K
-from tensorflow.keras import losses
->>>>>>> 9233fbb3
 import tensorflow as tf
 import tensorflow.keras.backend as K
 from tensorflow.keras import losses

"""
sandbox (often changing and very specific) functions for neuron project 
"""

import os
from imp import reload
import six

# third party imports
import numpy as np
from tqdm import tqdm
import keras
from keras_tqdm import TQDMNotebookCallback
import keras.callbacks as keras_callbacks
import matplotlib.pylab as plt
import matplotlib

# personal import
import medipy
import neuron.callbacks as nrn_callbacks; reload(nrn_callbacks)
import neuron.generators as nrn_gen; reload(nrn_gen)
import neuron.metrics as nrn_metrics; reload(nrn_metrics)
import neuron.models as nrn_models; reload(nrn_models)
import neuron.utils as nrn_utils; reload(nrn_utils)
import neuron.dataproc as nrn_dataproc; reload(nrn_dataproc)
import neuron.plot as nrn_plt; reload(nrn_plt)
import pytools.iniparse as ini
import pytools.patchlib as pl
from pytools import plotting

import pynd.ndutils as nd; reload(nd)
import pynd.segutils as su; reload(su)
import pytools.timer as timer



def nb_steps_and_files(nb_files, nb_patches_per_volume, batch_size):
    """
    computes the number of steps per epoch and the number of files going through,
    with a bunch of checks
    """

    # get the number of files in the path
    if isinstance(nb_files, six.string_types):
        nb_files = len(os.listdir(nb_files))
    nb_steps = ((nb_files * nb_patches_per_volume - 1) // batch_size) + 1

    """
    Keeping some old sets around in case they are useful, but in the end we decided
    against these constraints, as long as the generators output a smaller back size for
    the last batch in a folder

    # if the batch size is smaller than the number of patches per volume, then
    # we require the ppv to be a multiple of the batch size. Otherwise, we get
    # into some ugly math and are not able to complete nice consistent cycles
    if batch_size < nb_patches_per_volume:
        assert np.mod(nb_patches_per_volume, batch_size) == 0, \
        "%d batches does not fit into  %d patches_per_volume" % (batch_size, nb_patches_per_volume)
        nb_steps = nb_files * nb_patches_per_volume // batch_size

        # # paranoia assert. This should be true given the previous assert. But I'm tired...
        assert np.mod(nb_files * nb_patches_per_volume, batch_size) == 0, \
        "%d batches does not fit into  %d patches_per_volume" % (batch_size, nb_patches_per_volume)

    # if the batch size is larger than the number of patches per volume, then
    # as long as we have enough batches in the dataset, then find the number of voxels
    else:
        assert nb_files * nb_patches_per_volume >= batch_size, "not enough batches in the data"
        nb_steps = nb_files * nb_patches_per_volume // batch_size
        nb_files = batch_size * nb_steps // nb_patches_per_volume

        # old, inappropriate asserts
        # assert np.mod(batch_size, nb_patches_per_volume) == 0, \
        # "%d patches_per_volume does not fit into  %d batches" % (nb_patches_per_volume, batch_size)
        # assert np.mod(nb_files * nb_patches_per_volume, batch_size) == 0, \
        # 'batch_size %d does not fit in prod %d' % (batch_size, nb_files * nb_patches_per_volume)
        # nb_steps = nb_files * nb_patches_per_volume // batch_size

    assert batch_size * nb_steps == nb_files * nb_patches_per_volume, "something went wrong"
    """

    # add to the list of tuples
    return (nb_steps, nb_files)


def prepare_run_params(setup_file, model_file, data_file, run_file, 
                       procname='t1_proc',
                       outname='t1_output',
                       prior_filename="seg_prior.npz",
                       name_suffix=None,
                       verbose=True):
    """
    prepare the setup and parameter structures for neuron experimentation
    see examples in config folder for each of these files.

    TODO_maybe: procname and outname should really be replaced with just a single proc and output name
    """

    # parse files
    paths = ini.ini_to_struct(setup_file).paths
    model = ini.ini_to_struct(model_file).model
    data = ini.ini_to_struct(data_file).data
    run = ini.ini_to_struct(run_file).run

    # cleanup parameters
    data.labels = np.array(data.labels)
    data.nb_labels = data.labels.size
    data.vol_size = list(data.vol_size)

    # patch size and stride checks
    if run.patch_size is not None and run.patch_size[0] is not None:
        run.patch_size = list(run.patch_size)
    if not isinstance(run.patch_stride, list):
        run.patch_stride = (run.patch_stride,)
    if run.patch_size is not None and len(run.patch_stride) == 1 and len(run.patch_size) > 1:
        run.patch_stride = [run.patch_stride[0] for f in run.patch_size]

    # compute the grid size
    if run.patch_size is None or run.patch_size[0] is None:
        run.grid_size = [1] * len(data.vol_size)
    elif len(run.patch_size) == 2 and len(data.vol_size) == 3:
        run.grid_size = pl.gridsize(data.vol_size,
                                    [*run.patch_size, 1],
                                    patch_stride=[*run.patch_stride, 1])
    else:
        run.grid_size = pl.gridsize(data.vol_size,
                                    run.patch_size,
                                    patch_stride=run.patch_stride)
    run.nb_patches_per_volume = np.prod(run.grid_size)

    # prepare a datalink to the folder structure
    # a lambda function that takes in split_type (train/test/validate) and io_type (vols/asegs)
    # paths.datalink('train', 'vols') should take you to the training volumes, etc
    assert not hasattr(paths, 'datalink'), 'paths.datalink is reserved for neuron operation'
    paths.datalink = lambda x, y: os.path.join(getattr(paths, procname), data.folder, x, y)

    # prepare prior
    paths.prior = os.path.join(getattr(paths, procname), data.folder, 'train', prior_filename)

    # model output folder
    if name_suffix is None:
        name_suffix = ''
    else:
        name_suffix = '___' + name_suffix
    name = model.name + "___" + data.folder + "___" + run.name + name_suffix
    paths.output = os.path.join(getattr(paths, outname), name)
    if verbose:
        print("Model folder name: \n%s" % paths.output)
    if not os.path.isdir(paths.output): os.mkdir(paths.output)

    return (paths, model, data, run)


def prep_run_output_dir(model_folder, increment_run, existing_run_id=None):
    """
    prepare the output dirs for this run
    """

    # dump or add to a file with the run_id in the main folder
    runs_dir = os.path.join(model_folder, 'runs')
    if not os.path.isdir(runs_dir):
        os.mkdir(runs_dir)

    # get current run id
    if existing_run_id is None:
        existing_run_id = len(os.listdir(runs_dir))

    # increment the run or not
    run_id = existing_run_id + 1 if increment_run else existing_run_id
    this_run_dir = os.path.join(runs_dir, 'run_%d' % run_id)
    if not os.path.isdir(this_run_dir):
        os.mkdir(this_run_dir)

    # file_mod = 'w' if increment_run else 'a'
    # with(os.path.join(notes_dir, "run_%d" % run_id), file_mod):
        # print(params_file, file)

    return this_run_dir


def seg_callbacks(run_dir,
                  run,
                  data,
                  batch_size,
                  generators,
                  train_nb_dice=None,
                  validation_nb_dice=None,
                  metric_callbacks_batch_size=1,
                  print_period=10,
                  metrics_period=10,
                  save_model_prefix='',
                  at_batch_end=None,
                  seg_verbose=False):
    """
    usual callbacks for segmentation
    """
    nb_labels = data.nb_labels

    

    callbacks = {}

    # model saving
    hdf_dir = os.path.join(run_dir, 'hdf5')
    if not os.path.isdir(hdf_dir):
        os.mkdir(hdf_dir)
    filename = os.path.join(hdf_dir, save_model_prefix + 'model.{epoch:02d}-{iter:02d}.hdf5')
    callbacks['save'] = nrn_callbacks.ModelCheckpoint(filename,
                                                      monitor='val_loss',  # is this needed?
                                                      verbose=seg_verbose,
                                                      save_best_only=False,
                                                      save_weights_only=False,
                                                      at_batch_end=at_batch_end,
                                                      mode='auto',
                                                      period=1)

    # png on test data
    png_dir = os.path.join(run_dir, 'png-test')
    if not os.path.isdir(png_dir):
        os.mkdir(png_dir)
    filename = os.path.join(png_dir, 'test.{epoch:02d}-{iter:02d}-{axis:s}-{slice_nr:d}.png')
    callbacks['print'] = nrn_callbacks.PlotTestSlices(filename,
                                                      generators['print'],
                                                      run.patch_size,
                                                      run,
                                                      data,
                                                      at_batch_end=at_batch_end,
                                                      period=print_period,
                                                      verbose=seg_verbose)

    # metrics callbacks
    # do volume if patch is 2d and volume is 3d
    if len(run.patch_size) == 2 and len(data.vol_size) == 3:
        vol_params = {'patch_size': [*run.patch_size, 1],
                      'patch_stride': [*run.patch_stride, 1],
                      'grid_size': run.grid_size}
    else:
        vol_params = {'patch_size': run.patch_size,
                      'patch_stride': run.patch_stride,
                      'grid_size': run.grid_size}
    dice_metric = lambda x, y: medipy.metrics.dice(x, y, labels=range(nb_labels))
    predict_metrics = nrn_callbacks.PredictMetrics
    dice_metric.__name__ = 'hardDiceTraining'
    callbacks['metrics_train'] = predict_metrics(None,
                                                 [dice_metric],
                                                 data_generator=generators['metrics_train'],
                                                 nb_samples=train_nb_dice,
                                                 nb_labels=nb_labels,
                                                 batch_size=metric_callbacks_batch_size,
                                                 vol_params=vol_params,
                                                 period=metrics_period,
                                                 at_batch_end=at_batch_end,
                                                 verbose=seg_verbose)
    dice_metric.__name__ = 'hardDiceValidation'
    callbacks['metrics_validate'] = predict_metrics(None,
                                                    [dice_metric],
                                                    data_generator=generators['metrics_validate'],
                                                    nb_samples=validation_nb_dice,
                                                    nb_labels=nb_labels,
                                                    batch_size=metric_callbacks_batch_size,
                                                    vol_params=vol_params,
                                                    period=metrics_period,
                                                    at_batch_end=at_batch_end,
                                                    verbose=seg_verbose)

    # weight checking.
    callbacks['weight_checking'] = nrn_callbacks.ModelWeightCheck(at_batch_end=True)

    # tensorboard
    log_dir = os.path.join(run_dir, 'log')
    if not os.path.isdir(log_dir):
        os.mkdir(log_dir)
    callbacks['tensorboard'] = keras_callbacks.TensorBoard(log_dir=log_dir,
                                                           histogram_freq=0,
                                                           write_graph=True,
                                                           write_images=True)

    # tqdm
    callbacks['tqdm'] = TQDMNotebookCallback()

    # return the dictionary of callbacks
    return callbacks


def seg_generators(paths, model, data, run, batch_size,
                   nb_train_metric_files,
                   nb_validate_metric_files,
                   metric_callbacks_batch_size=1,
                   verbose=False,
                   nb_train_files=None,  # if None, will be estimated below
                   nb_validate_files=None,  # if None, will be estimated below
                   nb_test_files=None,  # if None, will be estimated below
                   rand_seed_vol=None,
                   label_blur_sigma=None,
                   nb_input_feats=1,
                   gen_verbose=False,
                   seg_folder_name='asegs',
                   extra_gens={}):
    """
    usual generators for segmentation
    """

    # compute patch size, and dimension-collapse if necessary
    patch_size = run.patch_size
    patch_stride = run.patch_stride
    collapse_2d = None
    vol_proc = lambda x: x
    if len(patch_size) == 2 and len(data.vol_size) == 3:
        collapse_2d = run.collapse_2d
        assert run.collapse_2d == 2, "Some of this code assumes collapse_2d is 2"
        patch_size = [*patch_size, 1]
        patch_stride = [*patch_stride, 1]

        # process volumes with a crop
        if hasattr(run, 'extract_slices') and run.extract_slices is not None:
            assert isinstance(run.extract_slices, (list, tuple))
            extract_ix = nd.arange([0 for f in data.vol_size], data.vol_size)
            extract_ix[run.collapse_2d] = run.extract_slices
            vol_proc = lambda x: nrn_dataproc.vol_proc(x, extract_nd=extract_ix)

    if rand_seed_vol is None:
        rand_seed_vol = np.random.randint(0, 1000)

    # prepare arguments for generators
    gen_args = {'ext' : data.ext,
                'relabel': data.labels,
                'nb_labels_reshape': data.nb_labels,
                'batch_size': batch_size,
                'patch_size': patch_size,
                'patch_stride': patch_stride,
                'proc_vol_fn':vol_proc,
                'proc_seg_fn':vol_proc,
                'collapse_2d':collapse_2d,
                'rand_seed_vol':rand_seed_vol,
                'nb_input_feats':nb_input_feats,
                'verbose':gen_verbose}

    # prepare the generator function depending on whether a prior is used
    genfcn = nrn_gen.vol_seg
    genfcn_vol = nrn_gen.vol_count
    genfcn_ext = nrn_gen.vol_ext_data
    if model.include_prior:
        if verbose:
            print('Using prior')
        gen_args['prior_type'] = 'file'
        gen_args['prior_file'] = paths.prior
        gen_args['prior_feed'] = 'input'
        genfcn = nrn_gen.vol_seg_prior
        genfcn_vol = nrn_gen.vol_count_prior
        genfcn_ext = nrn_gen.vol_ext_data_prior
    if data.ext == '.png':
        genfcn = nrn_gen.img_seg

    # get generators
    generators = {}

    # main training generator
    if nb_train_files is None:
        _, nb_train_files = nb_steps_and_files(paths.datalink('train', 'vols'),
                                               run.nb_patches_per_volume,
                                               batch_size)
    
    gen_args['nb_restart_cycle'] = nb_train_files  # sample the same training files
    generators['train'] = genfcn(paths.datalink('train', 'vols'),
                                 paths.datalink('train', seg_folder_name),
                                 name='training_gen',
                                 **gen_args)
    generators['train-vol'] = genfcn_vol(paths.datalink('train', 'vols'),
                                 paths.datalink('train', seg_folder_name),
                                 name='training_gen',
                                 label_blur_sigma=label_blur_sigma,
                                 **gen_args)
    generators['train-ext'] = genfcn_ext(paths.datalink('train', 'vols'),
                                 paths.datalink('train', 'external'),
                                 name='training_gen',
                                 **gen_args)

    # main validation generator
    if nb_validate_files is None:
        _, nb_validate_files = nb_steps_and_files(paths.datalink('validate', 'vols'),
                                                  run.nb_patches_per_volume,
                                                  batch_size)
    gen_args['nb_restart_cycle'] = nb_validate_files  # sample the same validation files
    generators['validate'] = genfcn(paths.datalink('validate', 'vols'),
                                    paths.datalink('validate', seg_folder_name),
                                    name='validation_gen',
                                    **gen_args)
    generators['validate-vol'] = genfcn_vol(paths.datalink('validate', 'vols'),
                                    paths.datalink('validate', seg_folder_name),
                                    name='validation_gen',
                                    label_blur_sigma=label_blur_sigma,
                                    **gen_args)
    generators['validate-ext'] = genfcn_ext(paths.datalink('validate', 'vols'),
                                    paths.datalink('validate', 'external'),
                                    name='validation_gen',
                                    **gen_args)

    # test
    if nb_test_files is None:
        _, nb_test_files = nb_steps_and_files(paths.datalink('test', 'vols'),
                                              run.nb_patches_per_volume,
                                              batch_size)
    gen_args['nb_restart_cycle'] = nb_test_files  # sample the same validation files
    gen_args['batch_size'] = 1
    generators['test'] = genfcn(paths.datalink('test', 'vols'),
                                paths.datalink('test', seg_folder_name),
                                name='test_gen',
                                **gen_args)
    generators['test-2'] = genfcn(paths.datalink('test', 'vols'),
<<<<<<< HEAD
                                  paths.datalink('test', 'asegs'),
                                  name='test_gen',                                 
=======
                                  paths.datalink('test', seg_folder_name),
                                  name='test_gen',
                                  
>>>>>>> b65ab179
                                  **gen_args)
    generators['test-ext'] = genfcn_ext(paths.datalink('test', 'vols'),
                                 paths.datalink('test', 'external'),
                                 name='test_gen',
                                 **gen_args)


    for k,v in extra_gens.items():
        gen_args['rand_seed_vol'] = None
        _, nb_test_files_extra = nb_steps_and_files(paths.datalink(v, 'vols'),
                                              run.nb_patches_per_volume,
                                              batch_size)
        gen_args['nb_restart_cycle'] = nb_test_files_extra
        generators[k] = genfcn(paths.datalink(v, 'vols'),
                                  paths.datalink(v, seg_folder_name),
                                  name='%s_gen'%v,
                                  **gen_args)

    # generators for metrics
    gen_args['batch_size'] = metric_callbacks_batch_size
    gen_args['nb_restart_cycle'] = nb_train_metric_files  # sample the same training files
    generators['metrics_train'] = genfcn(paths.datalink('train', 'vols'),
                                         paths.datalink('train', seg_folder_name),
                                         name='metric_train_gen',
                                         **gen_args)

    gen_args['batch_size'] = metric_callbacks_batch_size
    gen_args['nb_restart_cycle'] = nb_validate_metric_files  # sample the same training files
    generators['metrics_validate'] = genfcn(paths.datalink('validate', 'vols'),
                                            paths.datalink('validate', seg_folder_name),
                                            name='metric_validate_gen',
                                            **gen_args)

    # test separately used for callbacks
    gen_args['batch_size'] = 1
    gen_args['nb_restart_cycle'] = 1
    generators['print'] = genfcn(paths.datalink('test', 'vols'),
                                 paths.datalink('test', seg_folder_name),
                                 name='test_gen',
                                 **gen_args)

    return generators


def seg_losses(nb_labels,
               prior_filename=None,
               weights=None,
               patch_size=None,
               disc=None,
               dice_mix_weights=[0.01,1]):
    """
    usual losses for segmentation models
    """

    # compute weights
    if prior_filename is not None:
        assert weights is None, "cannot provide both weights and prior"
        weights, prior = nrn_dataproc.prior_to_weights(prior_filename,
                                                       nargout=2,
                                                       min_freq=0.001)
        print("computed weights:", weights)
    assert weights is not None, "weights cannot be None"

    # prepare weights with 0-weighted bg (first label)
    weights0bg = list(weights)
    weights0bg[0] = 0

    # losses
    losses = {}

    # CC losses
    loss = nrn_metrics.CategoricalCrossentropy().loss
    losses['cc'] = _loss_with_name(loss, 'cc_loss')
    loss = nrn_metrics.CategoricalCrossentropy(weights=weights).loss
    losses['cc_wt'] = _loss_with_name(loss, 'cc_wt_loss')
    loss = nrn_metrics.CategoricalCrossentropy(weights=weights0bg).loss
    losses['cc_wt0bg'] = _loss_with_name(loss, 'cc_wt0bg_loss')
    # pwcce = nrn_metrics.CategoricalCrossentropy(weights=weights, prior=prior).loss
    # ppwcce = nrn_metrics.CategoricalCrossentropy(weights=weights, prior=prior_filename,
    #   patch_size=patch_size, patch_stride=patch_stride,batch_size=batch_size).loss

    dice = nrn_metrics.Dice
    loss = dice(nb_labels, dice_type='hard').loss
    losses['dice_hard'] = _loss_with_name(loss, 'dice_hard_loss')
    loss = dice(nb_labels, dice_type='soft').loss
    losses['dice_soft'] = _loss_with_name(loss, 'dice_soft_loss')
    loss = dice(nb_labels, weights=weights, dice_type='hard').loss
    losses['dice_wt_hard'] = _loss_with_name(loss, 'dice_wt_hard_loss')
    loss = dice(nb_labels, weights=weights0bg, dice_type='hard').loss
    losses['dice_wt0bg_hard'] = _loss_with_name(loss, 'dice_wt0bg_hard_loss')
    loss = dice(nb_labels, weights=weights, dice_type='soft').loss
    losses['dice_wt_soft'] = _loss_with_name(loss, 'dice_wt_soft_loss')
    loss = dice(nb_labels, weights=weights0bg, dice_type='soft').loss
    losses['dice_wt0bg_soft'] = _loss_with_name(loss, 'dice_wt0bg_soft_loss')

    # TODO: we can do this automatically when setting up the models by having 
    # two losses and specifying the weight!
    mix_losses = (losses['dice_wt_soft'], losses['cc_wt'])
    mix_weights = dice_mix_weights
    loss = nrn_metrics.Mix(mix_losses, mix_weights).loss
    losses['mix_dice_wt_soft_cc_wt'] = _loss_with_name(loss, 'mix_dice_wt_soft_cc_wt_loss')

    if patch_size is not None:
        # dist from center
        patch_center = (np.array(patch_size) - 1) / 2
        ndgrid = nd.volsize2ndgrid(patch_size)
        nddst = np.zeros(patch_size)
        for f, _ in enumerate(ndgrid):
            nddst += np.square(ndgrid[f]-patch_center[f])
        # how low should half way between the center and the edge be in the vote?
        quarter_vote = 0.5
        # figure out the lambda in exp(-lambda * r) = quater_vote, where r = patch-size/2
        lbd = np.mean(- 2 / np.array(patch_size) * np.log(quarter_vote))
        # compute patch_size weight
        ex = np.exp(-lbd * nddst)
        ex = np.tile(np.expand_dims(ex.flat, 1), [1, nb_labels])
        ex = np.reshape(ex, (1, *patch_size, nb_labels))

        # compute losses with vox_weights
        # cw = center_weighed
        loss = nrn_metrics.CategoricalCrossentropy(weights=weights, vox_weights=ex).loss
        losses['cc_wt_cw'] = _loss_with_name(loss, 'cc_wt_cw_loss')
        loss = dice(nb_labels, weights=weights, dice_type='soft').loss
        losses['dice_wt_soft_cw'] = _loss_with_name(loss, 'dice_wt_soft_loss_loss')
        mix_losses = (losses['dice_wt_soft_cw'], losses['cc_wt_cw'])
        loss = nrn_metrics.Mix(mix_losses, mix_weights).loss
        losses['mix_dice_wt_soft_cw_cc_wt_cw'] = _loss_with_name(loss, 'mix_dice_wt_soft_cw_cc_wt_cw_loss')


    loss = nrn_metrics.WGAN_GP(disc).loss
    losses['wgan-gp'] = _loss_with_name(loss, 'wgan-gp_loss')

    return losses




def seg_models(model, run, data, load_loss, seed=0, nb_input_features=1):
    """
    prepare models for segmentation tasks

    related: how to load a model
    load_file = '/path/to/model.99-0.00.hdf5'
    loss = losses['dice']
    models['seg'] = keras.models.load_model(load_file,  custom_objects={'loss': loss})
    """

    # 
    if seed is not None:
        np.random.seed(seed)



    # a template for create a u-net model (since we create several unet models here)
    unet_template = lambda nb_labels, dict: nrn_models.design_unet(model.nb_features,
                                                                   run.patch_size,
                                                                   model.nb_levels,
                                                                   model.conv_size,
                                                                   nb_labels,
                                                                   feat_mult=model.feat_mult,
                                                                   pool_size=model.pool_size,
                                                                   use_residuals=model.use_residuals,
                                                                   use_logp=model.use_logp,
                                                                   **dict)

    models = {}
    if hasattr(run, 'load_path') and run.load_path is not None:
        print('loading model %s' % run.load_path)
        models['seg'] = keras.models.load_model(run.load_path,
                                                custom_objects={'loss': load_loss})

    else:        
        dct = {'name':'seg', 'add_prior_layer':model.include_prior, 'nb_input_features':nb_input_features}
        models['seg'] = unet_template(data.nb_labels, dct)
        # dct_valid = {'name':'seg', 'add_prior_layer':model.include_prior, 'nb_input_features':nb_input_features, 'padding':'valid'}
        # models['seg-valid'] = unet_template(data.nb_labels, dct_valid)
        
        models['seg-gen'] = nrn_models.design_unet(model.nb_features,
                                                    run.patch_size,
                                                    model.nb_levels,
                                                    model.conv_size,
                                                    nb_input_features,
                                                    feat_mult=model.feat_mult,
                                                    pool_size=model.pool_size,
                                                    use_residuals=model.use_residuals,
                                                    use_logp=model.use_logp,
                                                    final_pred_activation=None,
                                                    name='seg-gen',
                                                    add_prior_layer=model.include_prior,
                                                    nb_input_features=data.nb_labels)
        models['logseg-gen'] = nrn_models.design_unet(model.nb_features,
                                                    run.patch_size,
                                                    model.nb_levels,
                                                    model.conv_size,
                                                    nb_input_features,
                                                    feat_mult=model.feat_mult,
                                                    pool_size=model.pool_size,
                                                    use_residuals=model.use_residuals,
                                                    use_logp=model.use_logp,
                                                    final_pred_activation=None,
                                                    name='logseg-gen',
                                                    add_prior_layer=model.include_prior,
                                                    nb_input_features=data.nb_labels)

        models['seg-seg'] = nrn_models.design_unet(model.nb_features,
                                                    run.patch_size,
                                                    model.nb_levels,
                                                    model.conv_size,
                                                    data.nb_labels,
                                                    feat_mult=model.feat_mult,
                                                    pool_size=model.pool_size,
                                                    use_residuals=model.use_residuals,
                                                    use_logp=model.use_logp,
                                                    final_pred_activation=None,
                                                    use_skip_connections=False,
                                                    nb_mid_level_dense=100,
                                                    name='seg-seg',
                                                    add_prior_layer=model.include_prior,
                                                    nb_input_features=data.nb_labels)
        models['img-img-ae'] = nrn_models.design_unet(model.nb_features,
                                                    run.patch_size,
                                                    model.nb_levels,
                                                    model.conv_size,
                                                    1,
                                                    feat_mult=model.feat_mult,
                                                    pool_size=model.pool_size,
                                                    use_residuals=model.use_residuals,
                                                    use_logp=model.use_logp,
                                                    final_pred_activation=None,
                                                    use_skip_connections=False,
                                                    nb_mid_level_dense=100,
                                                    name='seg-seg',
                                                    add_prior_layer=model.include_prior,
                                                    nb_input_features=1)

        models['seg-seg-vae'] = nrn_models.design_unet(model.nb_features,
                                                    run.patch_size,
                                                    model.nb_levels,
                                                    model.conv_size,
                                                    data.nb_labels,
                                                    feat_mult=model.feat_mult,
                                                    pool_size=model.pool_size,
                                                    use_residuals=model.use_residuals,
                                                    use_logp=model.use_logp,
                                                    final_pred_activation=None,
                                                    use_skip_connections=False,
                                                    nb_mid_level_dense=100,
                                                    name='seg-seg-vae',
                                                    add_prior_layer=model.include_prior,
                                                    do_vae=True,
                                                    nb_input_features=data.nb_labels)

        # cycleGAN:
        if run.patch_size is not None and run.patch_size[0] is not None:
            # get S = segmentor Unet
            models['cg-seg'] = unet_template(data.nb_labels, {'name':'cg-seg', 'add_prior_layer':model.include_prior})
            # get G = generator (S->I)
            models['cg-gen'] = unet_template(1, {'name':'cg-gen', 'nb_input_features':data.nb_labels, 'add_prior_layer':False, 'final_pred_activation':None})
            # get D = discriminator 
            models['cg-disc'] = nrn_models.design_dnn(model.nb_features,
                                                    run.patch_size,
                                                    model.nb_levels,
                                                    model.conv_size,
                                                    data.nb_labels,
                                                    final_layer='dense-tanh',
                                                    feat_mult=model.feat_mult,
                                                    pool_size=model.pool_size,
                                                    nb_input_features=data.nb_labels,
                                                    name='cg-disc')
            models['cg-cdisc'] = nrn_models.design_dnn(model.nb_features,
                                                    run.patch_size,
                                                    model.nb_levels,
                                                    model.conv_size,
                                                    data.nb_labels,
                                                    final_layer='dense-tanh',
                                                    feat_mult=model.feat_mult,
                                                    pool_size=model.pool_size,
                                                    nb_input_features=data.nb_labels+1,
                                                    name='cg-disc')

    if hasattr(run, 'load_weights') and run.load_weights is not None:
        print('loading weights %s' % run.load_weights)
        models['seg'].load_weights(run.load_weights, by_name=True)


    # some defaults
    if not hasattr(model, 'conv_dropout'):
        model.conv_dropout = 0
    models['disc'] = nrn_models.design_dnn(model.nb_features,
                                            run.patch_size,
                                            model.nb_levels,
                                            model.conv_size,
                                            data.nb_labels,
                                            conv_dropout=model.conv_dropout,
                                            final_layer='dense-softmax',
                                            feat_mult=model.feat_mult,
                                            pool_size=model.pool_size,
                                            nb_input_features=nb_input_features,
                                            use_strided_convolution_maxpool=False,
                                            name='disc')

    return models



def predict_from_saved_models():
    pass





def show_example_prediction_result(test_models,
                                   test_generator,
                                   run,
                                   data,
                                   test_batch_size=1,
                                   test_model_names=None,
                                   test_grid_size=None,
                                   ccmap=None,
                                   collapse_2d=2,
                                   slice_nr=None,
                                   plt_width=17,
                                   verbose=False):

    # some more parameters
    if not isinstance(test_models, (list, tuple)):
        test_models = [test_models]

    if ccmap is None:
        [ccmap, scrambled_cmap] = plotting.jitter(data.nb_labels, nargout=2)
        scrambled_cmap[0,:] = np.array([0,0,0,1])
        ccmap = matplotlib.colors.ListedColormap(scrambled_cmap)
    if test_model_names is None:
        test_model_names = [f.name for f in test_models]

    # parameters - being careful with 2d-ness
    do_3d = len(data.vol_size) == 3
    test_patch_size = run.patch_size
    test_patch_stride = run.patch_stride
    if do_3d and len(test_patch_size) == 2:
        test_patch_size = [*test_patch_size, 1]
        test_patch_stride = [*test_patch_stride, 1]
    if test_grid_size is None:  # default: just one patch !
        assert test_batch_size == 1
        test_grid_size = [1 for _ in test_patch_size]

    # visualize this just like a volume prediction with batch_size of 1 and grid_size of 1 ?
    with timer.Timer('Vol Prediction', verbose):
        vols = nrn_utils.predict_volumes(test_models,
                                         test_generator,
                                         test_batch_size,
                                         test_patch_size,
                                         test_patch_stride,
                                         test_grid_size,
                                         do_extra_vol=True,
                                         do_prob_of_true=True,
                                         verbose=verbose)
        if len(test_models) == 1:
            vols = [vols]
        do_prior = len(vols[0]) == 6
        if do_3d:
            assert len(vols[0][0].shape) == 3, 'volume is not 3D, something went wrong'

    rcmap = np.linspace(0, 1, data.nb_labels)
    outline_cmap = plt.get_cmap(ccmap)(rcmap)[:, 0:3]

    # Warning: this is slow in 3D!. Should really only compute the overlap for the slices...
    outline_fn = lambda x: su.seg_overlap(vols[0][2], x, cmap=scrambled_cmap)

    # extract specific volumes
    # empty_vol = np.zeros((vols[0][2].shape))  # empty canvas
    plt_titles = ["vol", "true_seg", "true_seg_outlines"]
    plt_vols = [vols[0][2], vols[0][0], outline_fn(vols[0][0])]
    cmaps = ["gray", ccmap, None]
    ia = lambda x: {'vmin':0, 'vmax':x}
    imshow_args = [ia(1), ia(data.nb_labels), {}]
    if do_prior:  # not doing prior since it seems it wasn't in there.
        plt_titles = [*plt_titles, "prior_prob_of_true", "prior_seg", "prior_seg_outlines"]
        plt_vols = [*plt_vols, vols[0][5], vols[0][3], outline_fn(vols[0][3])]
        cmaps = [*cmaps, "gray", ccmap, None]
        imshow_args += [ia(1), ia(data.nb_labels), {}]

    for midx, _ in enumerate(test_models):
        vm = vols[midx]
        mname = test_model_names[midx]
        pred_prov_idx = 3 + do_prior
        plt_vols = [*plt_vols, vm[pred_prov_idx], vm[1], outline_fn(vm[1])]
        plt_titles = [*plt_titles, "%s_pred_prob_of_true" % mname, "%s_pred_seg" % mname, "%s_pred_seg_outlines" % mname]
        cmaps = [*cmaps, "gray", ccmap, None]
        imshow_args += [ia(1), ia(data.nb_labels), {}]

    # go through dimensions to plot
    if not isinstance(collapse_2d, (list, tuple)):
        collapse_2d = [collapse_2d]

    grid = [len(test_models) + 1 + do_prior, 3]
    ret = (plt_vols, )
    for c_2d in collapse_2d:

        # extract 2d slices for visualization
        plt_vols_s = plt_vols
        if do_3d:
            assert len(plt_vols[0].shape) == 3, 'volume is not 3D'
            if slice_nr is None:
                print("printing. vol shape:", plt_vols[0].shape)
                slice_nr_ = (plt_vols[0].shape[c_2d] // 2)
            else:
                slice_nr_ = slice_nr
            extract_ix = nd.arange([0 for f in plt_vols[0].shape], plt_vols[0].shape)
            extract_ix[c_2d] = [slice_nr_]
            vol_proc = lambda x: np.squeeze(nrn_dataproc.vol_proc(x, extract_nd=extract_ix))
            plt_vols_s = [vol_proc(f) for f in plt_vols]

        # plot
        # imshow_args={'vmin':0, 'vmax':1} #data.nb_labels}
        f = nrn_plt.slices(plt_vols_s,
                           titles=plt_titles,
                           width=plt_width,
                           cmaps=cmaps,
                           do_colorbars=True,
                           grid=grid,
                           imshow_args=imshow_args)
        ret += (f[0], )

    return ret



import keras.utils as k_utils
def _sample_to_disc_data(sample, seg_model, patch_size, do_categorical=False):
    """
    true is 1
    """
    true = sample[1]
    pred = seg_model.predict(sample[0])
    
    # batch size
    bs = pred.shape[0]
    
    # prepare 0s and 1s and data stack
    z = np.vstack((np.zeros((bs,1)), np.ones((bs,1))))
    data = np.vstack((pred, true))
    data = np.reshape(data, (bs*2, *patch_size, -1))
    
    # randomize stack
    idx = np.arange(0, bs*2)
    np.random.shuffle(idx)  # in-place

    if do_categorical:
        z = k_utils.to_categorical(z)
        s = np.sum(z, 1)
        assert s[0] == s[1], "something went wrong with categorizing output"

    # return
    return (data[idx,:], z[idx,:], pred, true)


def _loss_with_name(loss, name):
    x = lambda x, y: loss(x, y)
    x.__name__ = name
    return loss

# some code to compute dice on volumes...
# nb_volumes = 3
# import medipy

# test_patch_size = [*run.patch_size, 1]
# test_patch_stride = [*run.patch_stride, 1]
# dice_scores = np.empty((0, data.nb_labels))
# for _ in range(nb_volumes):
#     vols = nrn_utils.predict_volumes([models['seg']],
#                                     generators['test'],
#                                     batch_size=8,
#                                     patch_size=test_patch_size,
#                                     patch_stride=test_patch_stride,
#                                     grid_size=run.grid_size,
#                                     do_extra_vol=False,
#                                     do_prob_of_true=False,
#                                     verbose=False)
#     dsc = medipy.metrics.dice(vols[0], vols[1], labels=np.arange(data.nb_labels))
#     dice_scores = np.vstack((dice_scores, dsc))


<|MERGE_RESOLUTION|>--- conflicted
+++ resolved
@@ -407,14 +407,8 @@
                                 name='test_gen',
                                 **gen_args)
     generators['test-2'] = genfcn(paths.datalink('test', 'vols'),
-<<<<<<< HEAD
-                                  paths.datalink('test', 'asegs'),
+                                  paths.datalink('test', seg_folder_name),
                                   name='test_gen',                                 
-=======
-                                  paths.datalink('test', seg_folder_name),
-                                  name='test_gen',
-                                  
->>>>>>> b65ab179
                                   **gen_args)
     generators['test-ext'] = genfcn_ext(paths.datalink('test', 'vols'),
                                  paths.datalink('test', 'external'),

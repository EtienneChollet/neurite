--- conflicted
+++ resolved
@@ -37,15 +37,12 @@
 from tensorflow.python.framework.tensor_shape import TensorShape
 from tensorflow.python.keras.utils import tf_utils
 from tensorflow.python.keras import backend
-<<<<<<< HEAD
-=======
 from tensorflow.python.keras import activations
 from tensorflow.python.ops import nn
 from tensorflow.python.ops import nn_ops
 from tensorflow.python.ops import gen_math_ops
 from tensorflow.python.ops import math_ops
 from tensorflow import roll as _roll
->>>>>>> 89a5bca5
 
 # local imports
 from . import utils
